import $ from 'jquery';
import _ from 'underscore';
import Popup from '../../common/popup';
import Workspace from '../../workspace/main';
import Template from '../templates/source-viewer-coverage-popup.hbs';

export default Popup.extend({
  template: Template,

  events: {
    'click a[data-id]': 'goToFile'
  },

  onRender: function () {
    Popup.prototype.onRender.apply(this, arguments);
    this.$('.bubble-popup-container').isolatedScroll();
  },

  goToFile: function (e) {
    e.stopPropagation();
<<<<<<< HEAD
    var uuid = $(e.currentTarget).data('uuid');
    Workspace.openComponent({ uuid: uuid });
=======
    var id = $(e.currentTarget).data('id');
    var RealWorkspace = Workspace.openComponent ? Workspace : require('components/workspace/main');
    RealWorkspace.openComponent({ uuid: id });
>>>>>>> 0a17a11e
  },

  serializeData: function () {
    var row = this.options.row || {},
        tests = _.groupBy(this.collection.toJSON(), 'fileId'),
        testFiles = _.map(tests, function (testSet) {
          var test = testSet[0];
          return {
            file: {
              id: test.fileId,
              longName: test.fileLongName
            },
            tests: testSet
          };
        });
    _.extend(row, {
      lineHits: row[this.options.tests + 'LineHits'],
      conditions: row[this.options.tests + 'Conditions'],
      coveredConditions: row[this.options.tests + 'CoveredConditions']
    });
    return {
      testFiles: testFiles,
      tests: this.options.tests,
      row: row
    };
  }
});
<|MERGE_RESOLUTION|>--- conflicted
+++ resolved
@@ -18,14 +18,8 @@
 
   goToFile: function (e) {
     e.stopPropagation();
-<<<<<<< HEAD
-    var uuid = $(e.currentTarget).data('uuid');
-    Workspace.openComponent({ uuid: uuid });
-=======
     var id = $(e.currentTarget).data('id');
-    var RealWorkspace = Workspace.openComponent ? Workspace : require('components/workspace/main');
-    RealWorkspace.openComponent({ uuid: id });
->>>>>>> 0a17a11e
+    Workspace.openComponent({ uuid: id });
   },
 
   serializeData: function () {
