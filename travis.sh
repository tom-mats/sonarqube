--- conflicted
+++ resolved
@@ -3,12 +3,7 @@
 set -euo pipefail
 
 function installTravisTools {
-<<<<<<< HEAD
   curl -sSL https://raw.githubusercontent.com/sonarsource/travis-utils/v3/install.sh | bash
-=======
-  # curl -sSL https://raw.githubusercontent.com/sonarsource/travis-utils/v2.1/install.sh | bash
-  curl -sSL https://raw.githubusercontent.com/sonarsource/travis-utils/master/install.sh | bash
->>>>>>> 68bdee9a
 }
 
 case "$JOB" in
@@ -59,8 +54,6 @@
      -Dsonar.login=$SONAR_LOGIN \
      -Dsonar.password=$SONAR_PASSWD
   fi
-<<<<<<< HEAD
-=======
   ;;
 
 ITS_QUALITYGATE)
@@ -75,12 +68,10 @@
 	travis_sonarqube_its "updatecenter"
   ;;
 
-
 ITS_TESTING)
 	installTravisTools
 
 	travis_sonarqube_its "testing"
->>>>>>> 68bdee9a
   ;;
 
 *)
